from __future__ import annotations

from collections import defaultdict
from typing import TYPE_CHECKING, Any, Literal

import kfactory as kf
from pydantic import BaseModel, Field
from rich.console import Console
from rich.table import Table

from gdsfactory.component import Component

if TYPE_CHECKING:
    from gdsfactory.technology import LayerViews


class LogicalLayer(BaseModel):
    """GDS design layer."""

<<<<<<< HEAD
    layer: tuple[int, int] | kf.LayerEnum | int
=======
    layer: tuple[int, int] | kf.LayerEnum
>>>>>>> 0677df8c

    def __eq__(self, other):
        """Check if two LogicalLayer instances are equal.

        This method compares the 'layer' attribute of the two LogicalLayer instances.

        Args:
            other (LogicalLayer): The other LogicalLayer instance to compare with.

        Returns:
            bool: True if the 'layer' attributes are equal, False otherwise.

        Raises:
            NotImplementedError: If 'other' is not an instance of LogicalLayer.
        """
        if not isinstance(other, type(self)):
            raise NotImplementedError(f"{other} is not a {type(self)}")
        return self.layer == other.layer

    def __hash__(self):
        """Generates a hash value for a LogicalLayer instance.

        This method allows LogicalLayer instances to be used in hash-based data structures such as sets and dictionaries.

        Returns:
            int: The hash value of the layer attribute.
        """
        return hash(self.layer)

    # Boolean AND (&)
    def __and__(self, other: LogicalLayer | DerivedLayer) -> DerivedLayer:
        """Represents boolean AND (&) operation between two layers.

        Args:
            other (LogicalLayer | DerivedLayer): Another Layer object to perform AND operation.

        Returns:
            A new DerivedLayer with the AND operation logged.
        """
        return DerivedLayer(layer1=self, layer2=other, operation="and")

    # Boolean OR (|, +)
    def __or__(self, other: LogicalLayer | DerivedLayer) -> DerivedLayer:
        """Represents boolean OR (|) operation between two layers.

        Args:
            other (LogicalLayer | DerivedLayer): Another Layer object to perform OR operation.

        Returns:
            A new DerivedLayer with the OR operation logged.
        """
        return DerivedLayer(layer1=self, layer2=other, operation="or")

    def __add__(self, other: LogicalLayer | DerivedLayer) -> DerivedLayer:
        """Represents boolean OR (+) operation between two derived layers.

        Args:
            other (LogicalLayer | DerivedLayer): Another Layer object to perform OR operation.

        Returns:
            A new DerivedLayer with the AND operation logged.
        """
        return DerivedLayer(layer1=self, layer2=other, operation="or")

    # Boolean XOR (^)
    def __xor__(self, other: LogicalLayer | DerivedLayer) -> DerivedLayer:
        """Represents boolean XOR (^) operation between two derived layers.

        Args:
            other (LogicalLayer | DerivedLayer): Another Layer object to perform XOR operation.

        Returns:
            A new DerivedLayer with the XOR operation logged.
        """
        return DerivedLayer(layer1=self, layer2=other, operation="xor")

    # Boolean NOT (-)
    def __sub__(self, other: LogicalLayer | DerivedLayer) -> DerivedLayer:
        """Represents boolean NOT (-) operation on a derived layer.

        Args:
            other (LogicalLayer | DerivedLayer): Another Layer object to perform NOT operation.

        Returns:
            A new DerivedLayer with the NOT operation logged.
        """
        return DerivedLayer(layer1=self, layer2=other, operation="not")


class DerivedLayer(BaseModel):
    """Physical "derived layer", resulting from a combination of GDS design layers. Can be used by renderers and simulators.

    Overloads operators for simpler expressions.

    Attributes:
        input_layer1: primary layer comprising the derived layer. Can be a GDS design layer (kf.LayerEnum, tuple[int, int]), or another derived layer.
        input_layer2: secondary layer comprising the derived layer. Can be a GDS design layer (kf.LayerEnum, tuple[int, int]), or another derived layer.
        operation: operation to perform between layer1 and layer2. One of "and", "or", "xor", or "not" or associated symbols.
    """

<<<<<<< HEAD
    layer1: LogicalLayer | DerivedLayer | int
    layer2: LogicalLayer | DerivedLayer | int
=======
    layer1: LogicalLayer | DerivedLayer
    layer2: LogicalLayer | DerivedLayer
>>>>>>> 0677df8c
    operation: Literal["and", "&", "or", "|", "xor", "^", "not", "-"]

    # Boolean AND (&)
    def __and__(self, other: LogicalLayer | DerivedLayer) -> DerivedLayer:
        """Represents boolean AND (&) operation between two layers.

        Args:
            other (LogicalLayer | DerivedLayer): Another Layer object to perform AND operation.

        Returns:
            A new DerivedLayer with the AND operation logged.
        """
        return DerivedLayer(layer1=self, layer2=other, operation="and")

    # Boolean OR (|, +)
    def __or__(self, other: LogicalLayer | DerivedLayer) -> DerivedLayer:
        """Represents boolean OR (|) operation between two layers.

        Args:
            other (LogicalLayer | DerivedLayer): Another Layer object to perform OR operation.

        Returns:
            A new DerivedLayer with the OR operation logged.
        """
        return DerivedLayer(layer1=self, layer2=other, operation="or")

    def __add__(self, other: LogicalLayer | DerivedLayer) -> DerivedLayer:
        """Represents boolean OR (+) operation between two derived layers.

        Args:
            other (LogicalLayer | DerivedLayer): Another Layer object to perform OR operation.

        Returns:
            A new DerivedLayer with the AND operation logged.
        """
        return DerivedLayer(layer1=self, layer2=other, operation="or")

    # Boolean XOR (^)
    def __xor__(self, other: LogicalLayer | DerivedLayer) -> DerivedLayer:
        """Represents boolean XOR (^) operation between two derived layers.

        Args:
            other (LogicalLayer | DerivedLayer): Another Layer object to perform XOR operation.

        Returns:
            A new DerivedLayer with the XOR operation logged.
        """
        return DerivedLayer(layer1=self, layer2=other, operation="xor")

    # Boolean NOT (-)
    def __sub__(self, other: LogicalLayer | DerivedLayer) -> DerivedLayer:
        """Represents boolean NOT (-) operation on a derived layer.

        Args:
            other (LogicalLayer | DerivedLayer): Another Layer object to perform NOT operation.

        Returns:
            A new DerivedLayer with the NOT operation logged.
        """
        return DerivedLayer(layer1=self, layer2=other, operation="not")


class LayerLevel(BaseModel):
    """Level for 3D LayerStack.

    Parameters:

        # Identification
            name: str
            layer: LogicalLayer or DerivedLayer. DerivedLayers can be composed of operations consisting of multiple other GDSLayers or other DerivedLayers.
            derived_layer: if the layer is derived, LogicalLayer to assign to the derived layer.

        # Extrusion
            thickness: layer thickness in um.
            thickness_tolerance: layer thickness tolerance in um.
            zmin: height position where material starts in um.
            zmin_tolerance: layer height tolerance in um.

            One of:
                sidewall_angle: in degrees with respect to normal.
                sidewall_angle_tolerance: in degrees.
                width_to_z: if sidewall_angle, reference z-position (0 --> zmin, 1 --> zmin + thickness, 0.5 in the middle).

                bias: shrink/grow of the level compared to the mask

                z_to_bias: most generic way to specify an extrusion.\
                    Two tuples of the same length specifying the shrink/grow (float) to apply between zmin (0) and zmin + thickness (1)\
                    I.e. [[z1, z2, ..., zN], [bias1, bias2, ..., biasN]]\
                    Defaults no buffering [[0, 1], [0, 0]].
                    NOTE: A dict might be more expressive.

        # Rendering
            mesh_order: lower mesh order (e.g. 1) will have priority over higher \
                    mesh order (e.g. 2) in the regions where materials overlap.
            material: used in the klayout script

        # Other
            info: all other rendering and simulation metadata should go here.
    """

    # ID
    name: str | None = None
    layer: LogicalLayer | DerivedLayer | None = None
    derived_layer: LogicalLayer | None = None

    # Extrusion rules
    thickness: float
    thickness_tolerance: float | None = None
    zmin: float
    zmin_tolerance: float | None = None
    sidewall_angle: float = 0.0
    sidewall_angle_tolerance: float | None = None
    width_to_z: float = 0.0
    z_to_bias: tuple[list[float], list[float]] | None = None
    bias: tuple[float, float] | float | None = None

    # Rendering
    mesh_order: int = 3
    material: str | None = None

    # Other
    info: dict[str, Any] = Field(default_factory=dict)

    @property
    def bounds(self) -> tuple[float, float]:
        """Calculates and returns the bounds of the layer level in the z-direction.

        Returns:
            tuple: A tuple containing the minimum and maximum z-values of the layer level.
        """
        return tuple(sorted([self.zmin, self.zmin + self.thickness]))


class LayerStack(BaseModel):
    """For simulation and 3D rendering. Captures design intent of the chip layers after fabrication.

    Parameters:
        layers: dict of layer_levels.
    """

    layers: dict[str, LayerLevel] = Field(
        default_factory=dict,
        description="dict of layer_levels",
    )

    def model_copy(self) -> LayerStack:
        """Returns a copy of the LayerStack."""
        return LayerStack.model_validate_json(self.model_dump_json())

    def __init__(self, **data: Any) -> None:
        """Add LayerLevels automatically for subclassed LayerStacks."""
        super().__init__(**data)

        for field in self.model_dump():
            val = getattr(self, field)
            if isinstance(val, LayerLevel):
                self.layers[field] = val

    def pprint(self) -> None:
        console = Console()
        table = Table(show_header=True, header_style="bold")
        keys = ["layer", "thickness", "material", "sidewall_angle"]

        for key in ["name"] + keys:
            table.add_column(key)

        for layer_name, layer in self.layers.items():
            port_dict = dict(layer)
            row = [layer_name] + [str(port_dict.get(key, "")) for key in keys]
            table.add_row(*row)

        console.print(table)

    def get_layer_to_thickness(self) -> dict[tuple[int, int], float]:
        """Returns layer tuple to thickness (um)."""
        layer_to_thickness = {}

        for level in self.layers.values():
            layer = level.layer

            if layer and level.thickness:
                layer_to_thickness[layer] = level.thickness
            elif hasattr(level, "operator"):
                layer_to_thickness[level.layer] = level.thickness

        return layer_to_thickness

    def get_component_with_derived_layers(self, component, **kwargs):
        """Returns component with derived layers."""
        return get_component_with_derived_layers(
            component=component, layer_stack=self, **kwargs
        )

    def get_layer_to_zmin(self) -> dict[tuple[int, int], float]:
        """Returns layer tuple to z min position (um)."""
        return {
            level.layer: level.zmin for level in self.layers.values() if level.thickness
        }

    def get_layer_to_material(self) -> dict[tuple[int, int], str]:
        """Returns layer tuple to material name."""
        return {
            level.layer: level.material
            for level in self.layers.values()
            if level.thickness
        }

    def get_layer_to_sidewall_angle(self) -> dict[tuple[int, int], str]:
        """Returns layer tuple to material name."""
        return {
            level.layer: level.sidewall_angle
            for level in self.layers.values()
            if level.thickness
        }

    def get_layer_to_info(self) -> dict[tuple[int, int], dict]:
        """Returns layer tuple to info dict."""
        return {level.layer: level.info for level in self.layers.values()}

    def get_layer_to_layername(self) -> dict[tuple[int, int], str]:
        """Returns layer tuple to layername."""
        d = defaultdict(list)
        for level_name, level in self.layers.items():
            d[level.layer].append(level_name)

        return d

    def to_dict(self) -> dict[str, dict[str, Any]]:
        return {level_name: dict(level) for level_name, level in self.layers.items()}

    def __getitem__(self, key) -> LayerLevel:
        """Access layer stack elements."""
        if key not in self.layers:
            layers = list(self.layers.keys())
            raise ValueError(f"{key!r} not in {layers}")

        return self.layers[key]

    def get_klayout_3d_script(
        self,
        layer_views: LayerViews | None = None,
        dbu: float | None = 0.001,
    ) -> str:
        """Returns script for 2.5D view in KLayout.

        You can include this information in your tech.lyt

        Args:
            layer_views: optional layer_views.
            dbu: Optional database unit. Defaults to 1nm.
        """
        layers = self.layers or {}

        unetched_layers = [
            layer_name
            for layer_name, level in layers.items()
            if level.layer and level.layer_type == "grow"
        ]
        etch_layers = [
            layer_name
            for layer_name, level in layers.items()
            if level.layer and level.layer_type == "etch"
        ]

        # remove all etched layers from the grown layers
        unetched_layers_dict = defaultdict(list)
        for layer_name in etch_layers:
            level = layers[layer_name]
            into = level.into or []
            for layer_name_etched in into:
                unetched_layers_dict[layer_name_etched].append(layer_name)
                if layer_name_etched in unetched_layers:
                    unetched_layers.remove(layer_name_etched)

        # define layers
        out = "\n".join(
            [
                f"{layer_name} = input({level.layer[0]}, {level.layer[1]})"
                for layer_name, level in layers.items()
                if level.layer
            ]
        )
        out += "\n"
        out += "\n"

        # define unetched layers
        for layer_name_etched, etching_layers in unetched_layers_dict.items():
            etching_layers = " - ".join(etching_layers)
            out += f"unetched_{layer_name_etched} = {layer_name_etched} - {etching_layers}\n"

        out += "\n"

        # define slabs
        for layer_name, level in layers.items():
            if level.layer_type == "etch":
                into = level.into or []
                for i, layer1 in enumerate(into):
                    out += f"slab_{layer1}_{layer_name}_{i} = {layer1} &amp; {layer_name}\n"

        out += "\n"

        for layer_name, level in layers.items():
            layer = level.layer
            zmin = level.zmin
            zmax = zmin + level.thickness
            if dbu:
                rnd_pl = len(str(dbu).split(".")[-1])
                zmin = round(zmin, rnd_pl)
                zmax = round(zmax, rnd_pl)

            if layer is None:
                continue

            elif level.layer_type == "etch":
                name = f"{layer_name}: {level.material}"

                into = level.into or []
                for i, layer1 in enumerate(into):
                    unetched_level = layers[layer1]
                    unetched_zmin = unetched_level.zmin
                    unetched_zmax = unetched_zmin + unetched_level.thickness

                    # slab
                    slab_layer_name = f"slab_{layer1}_{layer_name}_{i}"
                    slab_zmin = unetched_level.zmin
                    slab_zmax = unetched_zmax - level.thickness
                    name = f"{slab_layer_name}: {level.material} {layer[0]}/{layer[1]}"
                    txt = (
                        f"z("
                        f"{slab_layer_name}, "
                        f"zstart: {slab_zmin}, "
                        f"zstop: {slab_zmax}, "
                        f"name: '{name}'"
                    )
                    if layer_views:
                        txt += ", "
                        props = layer_views.get_from_tuple(layer)
                        if hasattr(props, "color"):
                            if props.color.fill == props.color.frame:
                                txt += f"color: {props.color.fill}"
                            else:
                                txt += (
                                    f"fill: {props.color.fill}, "
                                    f"frame: {props.color.frame}"
                                )
                    txt += ")"
                    out += f"{txt}\n"

            elif layer_name in unetched_layers:
                name = f"{layer_name}: {level.material} {layer[0]}/{layer[1]}"

                txt = (
                    f"z("
                    f"{layer_name}, "
                    f"zstart: {zmin}, "
                    f"zstop: {zmax}, "
                    f"name: '{name}'"
                )
                if layer_views:
                    txt += ", "
                    props = layer_views.get_from_tuple(layer)
                    if hasattr(props, "color"):
                        if props.color.fill == props.color.frame:
                            txt += f"color: {props.color.fill}"
                        else:
                            txt += (
                                f"fill: {props.color.fill}, "
                                f"frame: {props.color.frame}"
                            )

                txt += ")"
                out += f"{txt}\n"

        out += "\n"

        for layer_name in unetched_layers_dict:
            unetched_level = self.layers[layer_name]
            layer = unetched_level.layer

            unetched_zmin = unetched_level.zmin
            unetched_zmax = unetched_zmin + unetched_level.thickness
            name = f"{slab_layer_name}: {unetched_level.material}"

            unetched_layer_name = f"unetched_{layer_name}"
            name = f"{unetched_layer_name}: {unetched_level.material} {layer[0]}/{layer[1]}"
            txt = (
                f"z("
                f"{unetched_layer_name}, "
                f"zstart: {unetched_zmin}, "
                f"zstop: {unetched_zmax}, "
                f"name: '{name}'"
            )
            if layer_views:
                txt += ", "
                props = layer_views.get_from_tuple(layer)
                if hasattr(props, "color"):
                    if props.color.fill == props.color.frame:
                        txt += f"color: {props.color.fill}"
                    else:
                        txt += (
                            f"fill: {props.color.fill}, " f"frame: {props.color.frame}"
                        )
            txt += ")"
            out += f"{txt}\n"

        return out

    def filtered(self, layers) -> LayerStack:
        """Returns filtered layerstack, given layer specs."""
        return LayerStack(
            layers={k: self.layers[k] for k in layers if k in self.layers}
        )

    def z_offset(self, dz) -> LayerStack:
        """Translates the z-coordinates of the layerstack."""
        layers = self.layers or {}
        for layer in layers.values():
            layer.zmin += dz

        return self

    def invert_zaxis(self) -> LayerStack:
        """Flips the zmin values about the origin."""
        layers = self.layers or {}
        for layer in layers.values():
            layer.zmin *= -1

        return self


def get_shapes_from_arbitrary_layer(
    layer: DerivedLayer | LogicalLayer,
    component: Component,
) -> kf.kdb.Region:
    """Recursively evaluate the derived layer operations on the component.

    Arguments:
        layer: derived layer whose shapes to add.
        component: to read polygons from,

    Returns:
        r: KLayout region corresponding to the component's derived layer.
    """
    from gdsfactory.pdk import get_layer

    # Component polygons
    polygons_per_layer = component.get_polygons()

    # If we hit a LogicalLayer, retrieve the polygons
    if isinstance(layer, LogicalLayer):
        layer_index = get_layer(layer.layer)
        polygons = polygons_per_layer[layer_index]
<<<<<<< HEAD
        r = kf.kdb.Region(polygons)
        return r

    # If we hit a DerivedLayer, process its two input layers
=======
        return kf.kdb.Region(polygons)
>>>>>>> 0677df8c
    elif isinstance(layer, DerivedLayer):
        # Recurse through derived layer1 if needed
        if isinstance(layer.layer1, LogicalLayer):
            layer_index = get_layer(layer.layer1.layer)
            polygons = polygons_per_layer[layer_index]
            r1 = kf.kdb.Region(polygons)
        elif isinstance(layer.layer1, DerivedLayer):
            r1 = get_shapes_from_arbitrary_layer(layer.layer1, component)

        # Recurse through derived layer2 if needed
        if isinstance(layer.layer2, LogicalLayer):
            layer_index = get_layer(layer.layer2.layer)
            polygons = polygons_per_layer[layer_index]
            r2 = kf.kdb.Region(polygons)
        elif isinstance(layer.layer2, DerivedLayer):
            r2 = get_shapes_from_arbitrary_layer(layer.layer2, component)

        # Get new region from boolean operation
<<<<<<< HEAD
        r = gf.component.boolean_operations[layer.operation](r1, r2)

        return r
=======
        return gf.component.boolean_operations[layer.operation](r1, r2)
>>>>>>> 0677df8c

    else:
        raise ValueError("layer must be one of LogicalLayer or DerivedLayer")


def get_component_with_derived_layers(component, layer_stack: LayerStack) -> Component:
    """Returns a component with derived layers.

    Args:
        component: Component to get derived layers for.
        layer_stack: Layer stack to get derived layers from.
    """
    from gdsfactory.pdk import get_layer

<<<<<<< HEAD
    component_derived = gf.Component()
=======
    component_derived = Component()
>>>>>>> 0677df8c

    for layer_name, level in layer_stack.layers.items():
        if isinstance(level.layer, LogicalLayer):
            derived_layer_index = get_layer(level.layer.layer)
        elif isinstance(level.layer, DerivedLayer):
            if level.derived_layer is not None:
                derived_layer_index = get_layer(level.derived_layer.layer)
            else:
                raise ValueError(
                    f"Error at LayerLevel {layer_name}: derived_layer must be provided if the level's layer is a DerivedLayer"
                )
        else:
            raise ValueError("layer must be one of LogicalLayer or DerivedLayer")

        shapes = get_shapes_from_arbitrary_layer(layer=level.layer, component=component)
        component_derived.shapes(derived_layer_index).insert(shapes)

    component_derived.add_ports(component.ports)
    return component_derived


if __name__ == "__main__":
    # For now, make regular layers trivial DerivedLayers
    # This might be automatable during LayerStack instantiation, or we could modify the Layer object in LayerMap too
<<<<<<< HEAD

    from gdsfactory.generic_tech import LAYER

    layer1 = LogicalLayer(layer=(2, 0))
    layer2 = LogicalLayer(layer=LAYER.WG)
=======
    layer1 = LogicalLayer(layer=(1, 0))
    layer2 = LogicalLayer(layer=(2, 0))
>>>>>>> 0677df8c

    ls = LayerStack(
        layers={
            "layerlevel_layer1": LayerLevel(layer=layer1, thickness=10, zmin=0),
            "layerlevel_layer2": LayerLevel(layer=layer2, thickness=10, zmin=10),
            "layerlevel_and_layer": LayerLevel(
                layer=layer1 & layer2,
                thickness=10,
                zmin=0,
                derived_layer=LogicalLayer(layer=(3, 0)),
            ),
            "layerlevel_xor_layer": LayerLevel(
                layer=layer1 ^ layer2,
                thickness=10,
                zmin=0,
                derived_layer=LogicalLayer(layer=(4, 0)),
            ),
            "layerlevel_not_layer": LayerLevel(
                layer=layer1 - layer2,
                thickness=10,
                zmin=0,
                derived_layer=LogicalLayer(layer=(5, 0)),
            ),
            "layerlevel_or_layer": LayerLevel(
                layer=layer1 | layer2,
                thickness=10,
                zmin=0,
                derived_layer=LogicalLayer(layer=(6, 0)),
            ),
            "layerlevel_composed_layer": LayerLevel(
                layer=layer1 - (layer1 & layer2),
                thickness=10,
                zmin=0,
                derived_layer=LogicalLayer(layer=(7, 0)),
            ),
        }
    )

    # Test with simple component
    import gdsfactory as gf

    c = gf.Component()

    rect1 = c << gf.components.rectangle(size=(10, 10), layer=(1, 0))
    rect2 = c << gf.components.rectangle(size=(10, 10), layer=(2, 0))
    rect2.dmove((5, 5))
    c.show()

    c = get_component_with_derived_layers(c, ls)
    c.show()

<<<<<<< HEAD
    # LAYER_STACK.get_klayout_3d_script()
=======
    from gdsfactory.generic_tech import LAYER_STACK

    LAYER_STACK.get_klayout_3d_script()
>>>>>>> 0677df8c
<|MERGE_RESOLUTION|>--- conflicted
+++ resolved
@@ -17,11 +17,7 @@
 class LogicalLayer(BaseModel):
     """GDS design layer."""
 
-<<<<<<< HEAD
     layer: tuple[int, int] | kf.LayerEnum | int
-=======
-    layer: tuple[int, int] | kf.LayerEnum
->>>>>>> 0677df8c
 
     def __eq__(self, other):
         """Check if two LogicalLayer instances are equal.
@@ -122,13 +118,8 @@
         operation: operation to perform between layer1 and layer2. One of "and", "or", "xor", or "not" or associated symbols.
     """
 
-<<<<<<< HEAD
     layer1: LogicalLayer | DerivedLayer | int
     layer2: LogicalLayer | DerivedLayer | int
-=======
-    layer1: LogicalLayer | DerivedLayer
-    layer2: LogicalLayer | DerivedLayer
->>>>>>> 0677df8c
     operation: Literal["and", "&", "or", "|", "xor", "^", "not", "-"]
 
     # Boolean AND (&)
@@ -581,14 +572,7 @@
     if isinstance(layer, LogicalLayer):
         layer_index = get_layer(layer.layer)
         polygons = polygons_per_layer[layer_index]
-<<<<<<< HEAD
-        r = kf.kdb.Region(polygons)
-        return r
-
-    # If we hit a DerivedLayer, process its two input layers
-=======
         return kf.kdb.Region(polygons)
->>>>>>> 0677df8c
     elif isinstance(layer, DerivedLayer):
         # Recurse through derived layer1 if needed
         if isinstance(layer.layer1, LogicalLayer):
@@ -607,13 +591,7 @@
             r2 = get_shapes_from_arbitrary_layer(layer.layer2, component)
 
         # Get new region from boolean operation
-<<<<<<< HEAD
-        r = gf.component.boolean_operations[layer.operation](r1, r2)
-
-        return r
-=======
         return gf.component.boolean_operations[layer.operation](r1, r2)
->>>>>>> 0677df8c
 
     else:
         raise ValueError("layer must be one of LogicalLayer or DerivedLayer")
@@ -628,11 +606,7 @@
     """
     from gdsfactory.pdk import get_layer
 
-<<<<<<< HEAD
-    component_derived = gf.Component()
-=======
     component_derived = Component()
->>>>>>> 0677df8c
 
     for layer_name, level in layer_stack.layers.items():
         if isinstance(level.layer, LogicalLayer):
@@ -657,16 +631,11 @@
 if __name__ == "__main__":
     # For now, make regular layers trivial DerivedLayers
     # This might be automatable during LayerStack instantiation, or we could modify the Layer object in LayerMap too
-<<<<<<< HEAD
 
     from gdsfactory.generic_tech import LAYER
 
     layer1 = LogicalLayer(layer=(2, 0))
     layer2 = LogicalLayer(layer=LAYER.WG)
-=======
-    layer1 = LogicalLayer(layer=(1, 0))
-    layer2 = LogicalLayer(layer=(2, 0))
->>>>>>> 0677df8c
 
     ls = LayerStack(
         layers={
@@ -718,10 +687,4 @@
     c = get_component_with_derived_layers(c, ls)
     c.show()
 
-<<<<<<< HEAD
-    # LAYER_STACK.get_klayout_3d_script()
-=======
-    from gdsfactory.generic_tech import LAYER_STACK
-
-    LAYER_STACK.get_klayout_3d_script()
->>>>>>> 0677df8c
+    # LAYER_STACK.get_klayout_3d_script()