---
name: build docker container

on:
  release:
    types: [created, published]
  push:
    branches: [master]
    tags: [v*]

jobs:
  docker:
    runs-on: ubuntu-latest
    steps:
      - name: Cancel Workflow Action
        uses: styfle/cancel-workflow-action@0.9.1
      - name: Set up QEMU
        uses: docker/setup-qemu-action@v1
      - name: Set up Docker Buildx
        uses: docker/setup-buildx-action@v1
      - name: Login to DockerHub
        uses: docker/login-action@v1
        with:
          username: ${{ secrets.DOCKERHUB_USERNAME }}
          password: ${{ secrets.DOCKERHUB_TOKEN }}
      - name: Build and push
        id: docker_build
        uses: docker/build-push-action@v2
        with:
          push: true
<<<<<<< HEAD
          tags: joamatab/gdsfactory:latest,joamatab/gdsfactory:4.0.5
=======
          tags: joamatab/gdsfactory:latest,joamatab/gdsfactory:4.0.4
          file: Dockerfile-dev
>>>>>>> 3b6f4107
<|MERGE_RESOLUTION|>--- conflicted
+++ resolved
@@ -28,9 +28,5 @@
         uses: docker/build-push-action@v2
         with:
           push: true
-<<<<<<< HEAD
           tags: joamatab/gdsfactory:latest,joamatab/gdsfactory:4.0.5
-=======
-          tags: joamatab/gdsfactory:latest,joamatab/gdsfactory:4.0.4
-          file: Dockerfile-dev
->>>>>>> 3b6f4107
+          file: Dockerfile-dev